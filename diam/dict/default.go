--- conflicted
+++ resolved
@@ -1335,13 +1335,8 @@
                 <rule avp="Granted-Service-Unit" required="false" max="2"/>
                 <rule avp="Used-Service-Unit" required="false" max="2"/>
                 <rule avp="Usage-Monitoring-Level" required="false" max="1"/>
-<<<<<<< HEAD
-                <rule avp="Usage-Monitoring-Report" required="false" max="0"/>
-                <rule avp="Usage-Monitoring-Support" required="false" max="0"/>
-=======
                 <rule avp="Usage-Monitoring-Report" required="false" max="1"/>
                 <rule avp="Usage-Monitoring-Support" required="false" max="1"/>
->>>>>>> 6b8c2ce6
             </data>
         </avp>
 
